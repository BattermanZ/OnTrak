<<<<<<< HEAD
<!DOCTYPE html>
<html lang="en">
<head>
    <meta charset="UTF-8">
    <meta name="viewport" content="width=device-width, initial-scale=1.0">
    <title>OnTrak - Setup</title>
</head>
<body>
    <div id="root"></div>
    <script src="{{ url_for('static', filename='js/main.js') }}"></script>
</body>
</html>
=======
{% extends "base.html" %}

{% block title %}OnTrak Setup{% endblock %}

{% block content %}
<div class="container mt-5">
    <h1 class="mb-4">Create Training Template</h1>
    <form id="template-form" method="POST">
        <div id="step1" class="step active">
            <h2 class="mb-3">Basic Information</h2>
            <div class="mb-3">
                <label for="template-name" class="form-label">Template Name</label>
                <input type="text" class="form-control" id="template-name" name="name" required>
            </div>
            <div class="mb-3">
                <label for="template-description" class="form-label">Description</label>
                <textarea class="form-control" id="template-description" name="description" rows="3"></textarea>
            </div>
            <div class="mb-3">
                <label for="template-duration" class="form-label">Duration (days)</label>
                <input type="number" class="form-control" id="template-duration" name="duration" min="1" max="28" required>
            </div>
        </div>

        <div id="step2" class="step">
            <h2 class="mb-3">Activities</h2>
            <div id="activities-container"></div>
            <button type="button" class="btn btn-secondary mt-2" id="add-activity">Add Activity</button>
        </div>

        <div id="step3" class="step">
            <h2 class="mb-3">Preview</h2>
            <div id="preview-container" class="border p-3 rounded"></div>
        </div>

        <div class="mt-4">
            <button type="button" class="btn btn-secondary" id="prev-btn" style="display: none;">Previous</button>
            <button type="button" class="btn btn-primary" id="next-btn">Next</button>
            <button type="submit" class="btn btn-success" id="submit-btn" style="display: none;">Create Template</button>
        </div>
    </form>
</div>

<template id="activity-template">
    <div class="card mb-3 activity-card">
        <div class="card-body">
            <h5 class="card-title">Activity <span class="activity-number"></span></h5>
            <div class="mb-2">
                <label class="form-label">Day</label>
                <input type="number" class="form-control activity-day" name="activity-day[]" min="1" required>
            </div>
            <div class="mb-2">
                <label class="form-label">Activity Name</label>
                <input type="text" class="form-control activity-name" name="activity-name[]" required>
            </div>
            <div class="mb-2">
                <label class="form-label">Start Time</label>
                <input type="time" class="form-control activity-start-time" name="activity-start-time[]" required>
            </div>
            <div class="mb-2">
                <label class="form-label">Duration (minutes)</label>
                <input type="number" class="form-control activity-duration" name="activity-duration[]" min="1" required>
            </div>
            <div class="mb-2">
                <label class="form-label">Description</label>
                <textarea class="form-control activity-description" name="activity-description[]" rows="2"></textarea>
            </div>
            <button type="button" class="btn btn-danger remove-activity">Remove</button>
        </div>
    </div>
</template>

<script>
document.addEventListener('DOMContentLoaded', function() {
    const form = document.getElementById('template-form');
    const steps = document.querySelectorAll('.step');
    const nextBtn = document.getElementById('next-btn');
    const prevBtn = document.getElementById('prev-btn');
    const submitBtn = document.getElementById('submit-btn');
    const addActivityBtn = document.getElementById('add-activity');
    const activitiesContainer = document.getElementById('activities-container');
    const activityTemplate = document.getElementById('activity-template');
    let currentStep = 0;

    function showStep(stepIndex) {
        steps.forEach((step, index) => {
            if (index === stepIndex) {
                step.classList.add('active');
                step.style.display = 'block';
            } else {
                step.classList.remove('active');
                step.style.display = 'none';
            }
        });
        prevBtn.style.display = stepIndex > 0 ? 'inline-block' : 'none';
        nextBtn.style.display = stepIndex < steps.length - 1 ? 'inline-block' : 'none';
        submitBtn.style.display = stepIndex === steps.length - 1 ? 'inline-block' : 'none';
    }

    nextBtn.addEventListener('click', () => {
        if (currentStep < steps.length - 1) {
            currentStep++;
            showStep(currentStep);
            if (currentStep === 2) {
                updatePreview();
            }
        }
    });

    prevBtn.addEventListener('click', () => {
        if (currentStep > 0) {
            currentStep--;
            showStep(currentStep);
        }
    });

    addActivityBtn.addEventListener('click', () => {
        const newActivity = document.importNode(activityTemplate.content, true);
        const activityNumber = activitiesContainer.children.length + 1;
        newActivity.querySelector('.activity-number').textContent = activityNumber;
        activitiesContainer.appendChild(newActivity);
    });

    activitiesContainer.addEventListener('click', (e) => {
        if (e.target.classList.contains('remove-activity')) {
            e.target.closest('.activity-card').remove();
            updateActivityNumbers();
        }
    });

    function updateActivityNumbers() {
        const activities = activitiesContainer.querySelectorAll('.activity-card');
        activities.forEach((activity, index) => {
            activity.querySelector('.activity-number').textContent = index + 1;
        });
    }

    function updatePreview() {
        const previewContainer = document.getElementById('preview-container');
        const templateName = document.getElementById('template-name').value;
        const templateDescription = document.getElementById('template-description').value;
        const templateDuration = document.getElementById('template-duration').value;
        const activities = activitiesContainer.querySelectorAll('.activity-card');

        let previewHTML = `
            <h3>${templateName}</h3>
            <p>${templateDescription}</p>
            <p>Duration: ${templateDuration} days</p>
            <h4>Activities:</h4>
            <ul>
        `;

        activities.forEach((activity) => {
            const day = activity.querySelector('.activity-day').value;
            const name = activity.querySelector('.activity-name').value;
            const startTime = activity.querySelector('.activity-start-time').value;
            const duration = activity.querySelector('.activity-duration').value;
            previewHTML += `<li>Day ${day}: ${name} (${startTime}, ${duration} min)</li>`;
        });

        previewHTML += '</ul>';
        previewContainer.innerHTML = previewHTML;
    }

    form.addEventListener('submit', (e) => {
        e.preventDefault();
        const formData = new FormData(form);
        
        fetch('/setup', {
            method: 'POST',
            body: formData
        })
        .then(response => response.json())
        .then(data => {
            if (data.success) {
                alert('Template created successfully!');
                window.location.href = '/';  // Redirect to dashboard
            } else {
                alert('Failed to create template. Please try again.');
            }
        })
        .catch(error => {
            console.error('Error:', error);
            alert('An error occurred. Please try again.');
        });
    });

    // Initialize the form
    showStep(currentStep);
});
</script>
{% endblock %}
>>>>>>> 60dbba1e
<|MERGE_RESOLUTION|>--- conflicted
+++ resolved
@@ -1,17 +1,3 @@
-<<<<<<< HEAD
-<!DOCTYPE html>
-<html lang="en">
-<head>
-    <meta charset="UTF-8">
-    <meta name="viewport" content="width=device-width, initial-scale=1.0">
-    <title>OnTrak - Setup</title>
-</head>
-<body>
-    <div id="root"></div>
-    <script src="{{ url_for('static', filename='js/main.js') }}"></script>
-</body>
-</html>
-=======
 {% extends "base.html" %}
 
 {% block title %}OnTrak Setup{% endblock %}
@@ -203,5 +189,4 @@
     showStep(currentStep);
 });
 </script>
-{% endblock %}
->>>>>>> 60dbba1e
+{% endblock %}